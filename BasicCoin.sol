--- conflicted
+++ resolved
@@ -112,19 +112,11 @@
   // storage and mapping of all balances & allowances
   mapping (address => Account) accounts;
 
-<<<<<<< HEAD
-  // constructor sets the parameters of execution, totalSupply is in full units
-  function BasicCoin(uint128 _totalSupply) when_no_eth when_non_zero(_totalSupply) {
-    total = _totalSupply;
-    accounts[msg.sender].balance = _totalSupply * base;
-    Transfer(this, msg.sender, _totalSupply * base);
-=======
   // constructor sets the parameters of execution, _totalSupply is all units
   function BasicCoin(uint _totalSupply) when_no_eth when_non_zero(_initialSupply) {
     totalSupply = _totalSupply;
     accounts[msg.sender].balance = totalSupply;
     Transfer(this, msg.sender, totalSupply);
->>>>>>> 40d48a10
   }
 
   // the total supply of coins
